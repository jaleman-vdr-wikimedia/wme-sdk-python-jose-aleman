name: CI

on:
  pull_request:
    branches: [main]

jobs:
  test-python:
    runs-on: ubuntu-latest
    steps:
      - uses: actions/checkout@v3

      - name: Set up Python
        uses: actions/setup-python@v2
        with:
          python-version: '3.12'

      - name: Install pipreqs
        run: pip install pipreqs

      - name: Generate requirements.txt
        run: pipreqs . --force

      - name: Install dependencies
        run: |
          if [ -f requirements.txt ]; then pip install -r requirements.txt; fi
<<<<<<< HEAD
      
      - name: Install http2 support
=======
          
      - name: Install http2
>>>>>>> 30916686
        run: pip install httpx[http2]

      - name: Install testing tools
        run: |
          pip install pytest
          pip install coverage

      - name: Run tests with coverage
        run: coverage run -m pytest

      - name: Check coverage report
        run: coverage report --fail-under=75<|MERGE_RESOLUTION|>--- conflicted
+++ resolved
@@ -24,13 +24,8 @@
       - name: Install dependencies
         run: |
           if [ -f requirements.txt ]; then pip install -r requirements.txt; fi
-<<<<<<< HEAD
-      
-      - name: Install http2 support
-=======
           
       - name: Install http2
->>>>>>> 30916686
         run: pip install httpx[http2]
 
       - name: Install testing tools
